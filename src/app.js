--- conflicted
+++ resolved
@@ -24,12 +24,9 @@
   rawInput: '',
   plainText: '',
   chunks: [],
-<<<<<<< HEAD
   viewMode: 'text',
   settings: { rate: 1, pitch: 1, volume: 1, voice: null },
-=======
   settings: { rate: 1, pitch: 1, voice: null },
->>>>>>> d9e7bc20
   queue: null,
 };
 
